/**
 * Product Variant Handler
 *
 * Handles product variant operations in Shopify, including:
 * - Variant creation
 * - Variant updates
 * - Variant image association
 * - Variant metafield management
 */
const logger = require('./logger');

class ProductVariantHandler {
  constructor(client, options = {}, dependencies = {}) {
    this.client = client;
    this.options = options;
    this.debug = options.debug;

    // Store dependencies like metafieldHandler
    this.metafieldHandler = dependencies.metafieldHandler;
    this.imageHandler = dependencies.imageHandler;
  }

  /**
   * Update variants for a product - either update existing ones or create new ones
   * @param {string} productId - The product ID
   * @param {Array} sourceVariants - Array of variant objects from source product
   * @param {string} logPrefix - Prefix for logs
   * @returns {Promise<boolean>} - Success status
   */
  async updateProductVariants(productId, sourceVariants, logPrefix = '') {
    logger.startSection(`Preparing to update variants for product ID: ${productId}`);

    // First, fetch current variants from the target product to get their IDs
    const targetVariantsQuery = `#graphql
      query GetProductVariants($productId: ID!) {
        product(id: $productId) {
          variants(first: 100) {
            edges {
              node {
                id
                selectedOptions {
                  name
                  value
                }
                sku
                price
                compareAtPrice
                inventoryQuantity
                inventoryPolicy
                inventoryItem {
                  id
                  sku
                  requiresShipping
                  measurement {
                    weight {
                      value
                      unit
                    }
                  }
                }
                taxable
                barcode
                image {
                  id
                  src
                }
              }
            }
          }
          images(first: 50) {
            edges {
              node {
                id
                src
              }
            }
          }
        }
      }
    `;

    let targetVariants = [];
    let targetImages = [];

    try {
      const response = await this.client.graphql(
        targetVariantsQuery,
        { productId },
        'GetProductVariants'
      );

      // Extract the variants from the response
      targetVariants = response.product.variants.edges.map(edge => edge.node);
      targetImages = response.product.images.edges.map(edge => edge.node);

      logger.info(`Found ${targetVariants.length} existing variants in target product`);
      logger.info(`Found ${targetImages.length} existing images in target product`);

    } catch (error) {
      logger.error(`Error fetching target product variants: ${error.message}`);
      logger.endSection(); // End section before returning on error
      return false;
    }

    // Create a lookup map for target variants by their option combination
    const targetVariantMap = {};
    targetVariants.forEach(variant => {
      // Create a key from the variant's option values
      const optionKey = variant.selectedOptions
        .sort((a, b) => a.name.localeCompare(b.name))
        .map(opt => `${opt.name}:${opt.value}`)
        .join('|');

      targetVariantMap[optionKey] = variant;
    });

    // Create a map of image ids by src filename
    let imageIdMap = {};
    targetImages.forEach(img => {
      const filename = img.src.split('/').pop().split('?')[0];
      imageIdMap[filename] = img.id;
    });

    // Collect variant images that need to be uploaded
    const variantImagesToUpload = [];

    for (const sourceVariant of sourceVariants) {
      if (sourceVariant.image && sourceVariant.image.src) {
        const sourceFilename = sourceVariant.image.src.split('/').pop().split('?')[0];

        // Check if this image already exists in the target product
        if (!imageIdMap[sourceFilename]) {
          const alreadyAdded = variantImagesToUpload.some(img =>
            img.src === sourceVariant.image.src
          );

          if (!alreadyAdded) {
            variantImagesToUpload.push({
              src: sourceVariant.image.src,
              altText: sourceVariant.image.altText || ''
            });
          }
        }
      }
    }

    // Upload new variant images if needed
    if (variantImagesToUpload.length > 0 && this.imageHandler && this.options.notADrill) {
      logger.startSection(`Uploading ${variantImagesToUpload.length} variant images`, 2, 'main');
      await this.imageHandler.syncProductImages(productId, variantImagesToUpload);
      logger.endSection();

      // Refresh image IDs after upload
      try {
        const imagesQuery = `#graphql
          query getProductImages($productId: ID!) {
            product(id: $productId) {
              images(first: 50) {
                edges {
                  node {
                    id
                    src
                  }
                }
              }
            }
          }
        `;

        const response = await this.client.graphql(imagesQuery, { productId }, 'GetProductImages');
        targetImages = response.product.images.edges.map(edge => edge.node);

        // Update the image ID map
        imageIdMap = {};
        targetImages.forEach(img => {
          const filename = img.src.split('/').pop().split('?')[0];
          imageIdMap[filename] = img.id;
        });

        logger.success(`Successfully refreshed image IDs after upload`);
      } catch (error) {
        logger.error(`Error refreshing images: ${error.message}`);
      }
    }

    // Match source variants to target variants and prepare the update inputs
    const variantsToUpdate = [];
    const variantsToCreate = [];
    const metafieldUpdates = []; // Track which variants need metafield updates
    const imageUpdates = []; // Track which variants need image updates

    for (const sourceVariant of sourceVariants) {
      // Create the same key format for source variant
      const optionKey = sourceVariant.selectedOptions
        .sort((a, b) => a.name.localeCompare(b.name))
        .map(opt => `${opt.name}:${opt.value}`)
        .join('|');

      const targetVariant = targetVariantMap[optionKey];

      if (targetVariant) {
        // Found a matching variant in the target product - UPDATE
        const variantInput = {
          id: targetVariant.id, // Use the target shop's variant ID
          price: sourceVariant.price,
          compareAtPrice: sourceVariant.compareAtPrice,
          barcode: sourceVariant.barcode,
          taxable: sourceVariant.taxable,
          inventoryPolicy: sourceVariant.inventoryPolicy
        };

        // Add inventory item data if available
        if (sourceVariant.inventoryItem) {
          variantInput.inventoryItem = {};

          // Add sku to inventoryItem
          if (sourceVariant.sku) {
            variantInput.inventoryItem.sku = sourceVariant.sku;
          }

          // Add requiresShipping if available
          if (sourceVariant.inventoryItem.requiresShipping !== undefined) {
            variantInput.inventoryItem.requiresShipping = sourceVariant.inventoryItem.requiresShipping;
          }

          // Add weight if available
          if (sourceVariant.inventoryItem.measurement && sourceVariant.inventoryItem.measurement.weight) {
            variantInput.inventoryItem.measurement = {
              weight: {
                value: sourceVariant.inventoryItem.measurement.weight.value,
                unit: sourceVariant.inventoryItem.measurement.weight.unit
              }
            };
          }
        } else if (sourceVariant.sku) {
          // If inventoryItem not present but SKU is, create the inventoryItem
          variantInput.inventoryItem = {
            sku: sourceVariant.sku
          };
        }

        variantsToUpdate.push(variantInput);

        // Track metafield updates if the variant has metafields
        if (sourceVariant.metafields && sourceVariant.metafields.length > 0) {
          metafieldUpdates.push({
            targetVariantId: targetVariant.id,
            sourceMetafields: sourceVariant.metafields
          });
        }

        // For image updates, we need to do them separately since imageId doesn't work in bulk update
        if (sourceVariant.image && sourceVariant.image.src) {
          const sourceFilename = sourceVariant.image.src.split('/').pop().split('?')[0];
          if (imageIdMap[sourceFilename]) {
            imageUpdates.push({
              variantId: targetVariant.id,
              imageId: imageIdMap[sourceFilename]
            });
          }
        }
      } else {
        // Variant doesn't exist in target - CREATE instead of just warning
        logger.info(`Preparing to create new variant with options: ${optionKey}`, 3);

        // Format for productVariantsBulkCreate
        const createInput = {
          price: sourceVariant.price,
          compareAtPrice: sourceVariant.compareAtPrice,
          barcode: sourceVariant.barcode,
          taxable: sourceVariant.taxable,
          inventoryPolicy: sourceVariant.inventoryPolicy,
          optionValues: sourceVariant.selectedOptions.map(option => ({
            name: option.value,
            optionName: option.name
          })),
          sourceMetafields: sourceVariant.metafields, // Store metafields to apply after creation
          sourceImage: sourceVariant.image, // Store image to apply after creation
          sourceOptions: sourceVariant.selectedOptions // Store options for reference matching later
        };

        // Add inventory item data if available
        if (sourceVariant.inventoryItem) {
          createInput.inventoryItem = {};

          // Add sku to inventoryItem if available
          if (sourceVariant.sku) {
            createInput.inventoryItem.sku = sourceVariant.sku;
          }

          // Add requiresShipping if available
          if (sourceVariant.inventoryItem.requiresShipping !== undefined) {
            createInput.inventoryItem.requiresShipping = sourceVariant.inventoryItem.requiresShipping;
          }

          // Add weight if available
          if (sourceVariant.inventoryItem.measurement && sourceVariant.inventoryItem.measurement.weight) {
            createInput.inventoryItem.measurement = {
              weight: {
                value: sourceVariant.inventoryItem.measurement.weight.value,
                unit: sourceVariant.inventoryItem.measurement.weight.unit
              }
            };
          }
        } else if (sourceVariant.sku) {
          // If inventoryItem not present but SKU is, create the inventoryItem
          createInput.inventoryItem = {
            sku: sourceVariant.sku
          };
        }

        variantsToCreate.push(createInput);
      }
    }

    // Handle creating/updating variants - perform these operations in two phases
    let updateSuccess = true;
    let createSuccess = true;

    // Update existing variants if any
    if (variantsToUpdate.length > 0) {
      updateSuccess = await this._updateExistingVariants(productId, variantsToUpdate, metafieldUpdates, imageUpdates);
    } else {
      logger.info(`No existing variants to update`);
    }

    // Create new variants if any
    if (variantsToCreate.length > 0) {
      createSuccess = await this._createNewVariants(productId, variantsToCreate);
    } else {
      logger.info(`No new variants to create`);
    }

    // End variant operations section
    logger.endSection();

    // Return overall success status
    return updateSuccess && createSuccess;
  }

  /**
   * Update existing variants in bulk
   * @private
   */
  async _updateExistingVariants(productId, variantsToUpdate, metafieldUpdates, imageUpdates) {
    logger.startSection(`Updating ${variantsToUpdate.length} existing variants for product ID: ${productId}`);

    const updateMutation = `#graphql
      mutation ProductVariantsBulkUpdate($productId: ID!, $variants: [ProductVariantsBulkInput!]!) {
        productVariantsBulkUpdate(productId: $productId, variants: $variants) {
          productVariants {
            id
          }
          userErrors {
            field
            message
          }
        }
      }
    `;

    if (this.options.notADrill) {
      try {
        const result = await this.client.graphql(
          updateMutation,
          {
            productId,
            variants: variantsToUpdate.map(v => ({
              id: v.id,
              price: v.price,
              compareAtPrice: v.compareAtPrice,
              barcode: v.barcode,
              taxable: v.taxable,
              inventoryPolicy: v.inventoryPolicy,
              inventoryItem: v.inventoryItem
            }))
          },
          'ProductVariantsBulkUpdate'
        );

        if (result.productVariantsBulkUpdate.userErrors.length > 0) {
          logger.error(`Failed to update variants:`, result.productVariantsBulkUpdate.userErrors);
          logger.endSection();
          return false;
        }

        logger.success(`Successfully updated ${result.productVariantsBulkUpdate.productVariants.length} variants`);

        // Handle variant image updates
        if (imageUpdates.length > 0) {
          logger.startSection(`Updating images for ${imageUpdates.length} variants`);

          for (const update of imageUpdates) {
            if (this.options.notADrill) {
              await this.updateVariantImage(update.variantId, update.imageId, productId);
            } else {
              logger.info(`Would update image for variant ${update.variantId}`);
            }
          }

          logger.endSection();
        }

        // Sync metafields for each variant
        for (const metafieldUpdate of metafieldUpdates) {
          if (metafieldUpdate.sourceMetafields.length > 0) {
            logger.info(`Syncing ${metafieldUpdate.sourceMetafields.length} metafields for variant ${metafieldUpdate.targetVariantId}`);

            if (this.options.notADrill) {
              await this.metafieldHandler.syncMetafields(
                metafieldUpdate.targetVariantId,
                metafieldUpdate.sourceMetafields
              );
            } else {
              logger.info(`Would update ${metafieldUpdate.sourceMetafields.length} metafields for variant ${metafieldUpdate.targetVariantId}`);
            }
          }
        }

        // End variant update section
        logger.endSection();
        return true;
      } catch (error) {
        logger.error(`Error updating variants: ${error.message}`);
        logger.endSection();
        return false;
      }
    } else {
      logger.info(`[DRY RUN] Would update ${variantsToUpdate.length} variants for product ID: ${productId}`);

      // Section for dry run details
      logger.startSection();

      if (imageUpdates.length > 0) {
        logger.info(`[DRY RUN] Would update images for ${imageUpdates.length} variants`);
      }

      for (const metafieldUpdate of metafieldUpdates) {
        if (metafieldUpdate.sourceMetafields.length > 0) {
          logger.info(`[DRY RUN] Would update ${metafieldUpdate.sourceMetafields.length} metafields for variant ID: ${metafieldUpdate.targetVariantId}`);
        }
      }

      // End dry run details
      logger.endSection();

      // End variant update section
      logger.endSection();

      return true;
    }
  }

  /**
   * Create new variants in bulk
   * @private
   */
  async _createNewVariants(productId, variantsToCreate) {
    logger.startSection(`Creating ${variantsToCreate.length} new variants for product ID: ${productId}`);

    // Remove the sourceMetafields, sourceImage, and sourceOptions from the input as they're not part of the API
    const createInputs = variantsToCreate.map(({ sourceMetafields, sourceImage, sourceOptions, ...rest }) => rest);

    const createVariantsMutation = `#graphql
      mutation productVariantsBulkCreate($productId: ID!, $variants: [ProductVariantsBulkInput!]!) {
        productVariantsBulkCreate(productId: $productId, variants: $variants) {
          productVariants {
            id
            title
            inventoryItem {
              sku
            }
            selectedOptions {
              name
              value
            }
          }
          userErrors {
            field
            message
            code
          }
        }
      }
    `;

    if (this.options.notADrill) {
      try {
        const result = await this.client.graphql(createVariantsMutation, {
          productId,
          variants: createInputs
        }, 'ProductVariantsBulkCreate');

        if (result.productVariantsBulkCreate.userErrors.length > 0) {
          // Filter out "variant already exists" errors which we handle specially
          const nonExistingVariantErrors = result.productVariantsBulkCreate.userErrors.filter(
            err => err.code !== 'VARIANT_ALREADY_EXISTS'
          );

          if (nonExistingVariantErrors.length > 0) {
            logger.error(`Failed to create new variants:`, 3, nonExistingVariantErrors);

            // Log created variants even if there were some errors
            if (result.productVariantsBulkCreate.productVariants.length > 0) {
              logger.info(`Successfully created ${result.productVariantsBulkCreate.productVariants.length} variants despite errors`, 2);
            }

            // Return false if no variants were created
            if (result.productVariantsBulkCreate.productVariants.length === 0) {
              return false;
            }
          }
        }

        logger.success(`Successfully created ${result.productVariantsBulkCreate.productVariants.length} variants`, 1);
        logger.endSection();
        return true;
      } catch (error) {
        logger.error(`Error creating new variants: ${error.message}`, 3);
        logger.endSection();
        return false;
      }
    } else {
<<<<<<< HEAD
      logger.info(`[DRY RUN] Would create ${createInputs.length} new variants for product`, 2);
      logger.endSection();
=======
      logger.endSection(`[DRY RUN] Would create ${createInputs.length} new variants for product`, 2);
>>>>>>> 55585a20
      return true;
  }
}

  /**
   * Find the index of a variant in the created variants array by matching option values
   * @param {Array} variants - Array of created variants
   * @param {Array} sourceOptions - Source variant option values to match
   * @returns {Number} - Index of the matching variant or -1 if not found
   */
  findMatchingVariantIndex(variants, sourceOptions) {
    if (!variants || !variants.length || !sourceOptions || !sourceOptions.length) {
      return -1;
    }

    // Create a normalized key for the source options
    const sourceKey = sourceOptions
      .sort((a, b) => a.name.localeCompare(b.name))
      .map(opt => `${opt.name}:${opt.value}`)
      .join('|');

    // Find the index of the variant with matching options
    for (let i = 0; i < variants.length; i++) {
      const variant = variants[i];
      if (variant.selectedOptions) {
        const variantKey = variant.selectedOptions
          .sort((a, b) => a.name.localeCompare(b.name))
          .map(opt => `${opt.name}:${opt.value}`)
          .join('|');

        if (variantKey === sourceKey) {
          return i;
        }
      }
    }

    return -1;
  }

  /**
   * Create variants for a product
   * @param {string} productId - The product ID
   * @param {Array} variants - Array of variant objects to create
   * @param {string} logPrefix - Prefix for logs
   * @returns {Promise<boolean>} - Success status
   */
  async createProductVariants(productId, variants, logPrefix = '') {
    logger.info(`Creating ${variants.length} variants for product ID: ${productId}`, 1, 'main');

    // First check if we have valid option combinations - set to track unique combinations
    const optionCombinations = new Set();
    const duplicates = [];

    variants.forEach(variant => {
      // Create a key from the variant's option values to detect duplicates
      const optionKey = variant.selectedOptions
        .sort((a, b) => a.name.localeCompare(b.name))
        .map(opt => `${opt.name}:${opt.value}`)
        .join('|');

      if (optionCombinations.has(optionKey)) {
        duplicates.push(optionKey);
      } else {
        optionCombinations.add(optionKey);
      }
    });

    // Log if duplicates are found
    if (duplicates.length > 0) {
      logger.warn(`Found ${duplicates.length} duplicate option combinations:`, 2);
      duplicates.forEach(dup => logger.warn(`${dup}`, 3));
    }

    // Transform variants to the format expected by productVariantsBulkCreate
    const variantsInput = variants.map(variant => {
      const variantInput = {
        price: variant.price,
        compareAtPrice: variant.compareAtPrice,
        barcode: variant.barcode,
        taxable: variant.taxable,
        inventoryPolicy: variant.inventoryPolicy,
        optionValues: variant.selectedOptions.map(option => ({
          name: option.value,
          optionName: option.name
        }))
      };

      // Add inventory item data if available
      if (variant.inventoryItem) {
        variantInput.inventoryItem = {};

        // Add sku to inventoryItem (not directly on variant)
        if (variant.sku) {
          variantInput.inventoryItem.sku = variant.sku;
        }

        // Add requiresShipping if available
        if (variant.inventoryItem.requiresShipping !== undefined) {
          variantInput.inventoryItem.requiresShipping = variant.inventoryItem.requiresShipping;
        }

        // Add weight if available
        if (variant.inventoryItem.measurement && variant.inventoryItem.measurement.weight) {
          variantInput.inventoryItem.measurement = {
            weight: {
              value: variant.inventoryItem.measurement.weight.value,
              unit: variant.inventoryItem.measurement.weight.unit
            }
          };
        }
      } else if (variant.sku) {
        // If inventoryItem not present but SKU is, create the inventoryItem
        variantInput.inventoryItem = {
          sku: variant.sku
        };
      }

      return variantInput;
    });

    const createVariantsMutation = `#graphql
      mutation productVariantsBulkCreate($productId: ID!, $variants: [ProductVariantsBulkInput!]!) {
        productVariantsBulkCreate(productId: $productId, variants: $variants) {
          productVariants {
            id
            title
            inventoryItem {
              sku
            }
            selectedOptions {
              name
              value
            }
          }
          userErrors {
            field
            message
            code
          }
        }
      }
    `;

    if (this.options.notADrill) {
      try {
        const result = await this.client.graphql(createVariantsMutation, {
          productId,
          variants: variantsInput
        }, 'ProductVariantsBulkCreate');

        if (result.productVariantsBulkCreate.userErrors.length > 0) {
          // Filter out "variant already exists" errors which we handle specially
          const nonExistingVariantErrors = result.productVariantsBulkCreate.userErrors.filter(
            err => err.code !== 'VARIANT_ALREADY_EXISTS'
          );

          if (nonExistingVariantErrors.length > 0) {
            logger.error(`Failed to create variants:`, 2, nonExistingVariantErrors);

            // Log created variants even if there were some errors
            if (result.productVariantsBulkCreate.productVariants.length > 0) {
              logger.info(`Successfully created ${result.productVariantsBulkCreate.productVariants.length} variants despite errors`, 2);
            }

            // Return false if no variants were created
            if (result.productVariantsBulkCreate.productVariants.length === 0) {
              return false;
            }
          }
        }

        logger.success(`Successfully created ${result.productVariantsBulkCreate.productVariants.length} variants`, 1);
        return true;
      } catch (error) {
        logger.error(`Error creating variants: ${error.message}`, 2);
        return false;
      }
    } else {
      logger.info(`[DRY RUN] Would create ${variantsInput.length} variants for product`, 2);
      return true;
    }
  }

  /**
   * Helper method to find matching variant by option values
   * @param {Array} variants - Array of variants
   * @param {Array} targetOptions - Target option values to match
   * @returns {Object} - Matching variant or undefined
   */
  findMatchingVariantByOptions(variants, targetOptions) {
    // Create a normalized key for the target options
    const targetKey = targetOptions
      .sort((a, b) => a.name.localeCompare(b.name))
      .map(opt => `${opt.name}:${opt.value}`)
      .join('|');

    // Find the variant with matching options
    return variants.find(variant => {
      const variantKey = variant.selectedOptions
        .sort((a, b) => a.name.localeCompare(b.name))
        .map(opt => `${opt.name}:${opt.value}`)
        .join('|');

      return variantKey === targetKey;
    });
  }

  /**
   * Update a variant's image
   * @param {string} variantId - The variant ID
   * @param {string} imageId - The image ID
   * @param {string} productId - The product ID
   * @param {string} logPrefix - Prefix for logs
   * @returns {Promise<boolean>} - Success status
   */
  async updateVariantImage(variantId, imageId, productId, logPrefix = '') {
    if (this.imageHandler) {
      return await this.imageHandler.updateVariantImage(variantId, imageId, productId);
    }

    const mutation = `#graphql
      mutation productVariantUpdate($input: ProductVariantInput!) {
        productVariantUpdate(input: $input) {
          productVariant {
            id
          }
          userErrors {
            field
            message
          }
        }
      }
    `;

    if (this.options.notADrill) {
      try {
        logger.info(`Updating image for variant ID: ${variantId}`, 2);
        const result = await this.client.graphql(mutation, {
          input: {
            id: variantId,
            imageId: imageId
          }
        }, 'ProductVariantUpdate');

        if (result.productVariantUpdate.userErrors.length > 0) {
          logger.error(`Failed to update variant image:`, 3, result.productVariantUpdate.userErrors);
          return false;
        } else {
          logger.success(`Successfully updated variant image`, 3);
          return true;
        }
      } catch (error) {
        logger.error(`Error updating variant image: ${error.message}`, 2);
        return false;
      }
    } else {
      logger.info(`[DRY RUN] Would update image for variant ID: ${variantId}`, 2);
      return true;
    }
  }

  /**
   * Get a variant by its ID from any store
   * @param {Object} client - Shopify client to use
   * @param {String} variantId - The variant ID to retrieve
   * @returns {Promise<Object|null>} - The variant object or null if not found
   */
  async getVariantById(client, variantId) {
    const query = `#graphql
      query GetVariantById($variantId: ID!) {
        productVariant(id: $variantId) {
          id
          sku
          title
          product {
            id
            title
            handle
          }
        }
      }
    `;

    try {
      const response = await client.graphql(query, { variantId }, 'GetVariantById');
      return response.productVariant;
    } catch (error) {
      logger.error(`Error fetching variant by ID ${variantId}: ${error.message}`, 4);
      return null;
    }
  }

  /**
   * Get a variant by its SKU in the target store
   * @param {Object} client - Shopify client to use
   * @param {String} sku - The SKU to search for
   * @returns {Promise<Object|null>} - The variant object or null if not found
   */
  async getVariantBySku(client, sku) {
    const query = `#graphql
      query GetVariantBySku($query: String!) {
        productVariants(first: 1, query: $query) {
          edges {
            node {
              id
              sku
              title
              product {
                id
                title
                handle
              }
            }
          }
        }
      }
    `;

    try {
      // Use a query that filters variants by SKU
      const response = await client.graphql(query, { query: `sku:${sku}` }, 'GetVariantBySku');

      if (response.productVariants.edges.length === 0) {
        logger.info(`No variant found with SKU: ${sku}`, 4);
        return null;
      }

      return response.productVariants.edges[0].node;
    } catch (error) {
      logger.error(`Error fetching variant by SKU ${sku}: ${error.message}`, 4);
      return null;
    }
  }

  /**
   * Get a variant by its product handle and option values when SKU matching isn't possible
   * @param {Object} client - Shopify client to use
   * @param {String} productHandle - The product handle
   * @param {Array} optionValues - Array of {name, value} option pairs
   * @returns {Promise<Object|null>} - The variant object or null if not found
   */
  async getVariantByOptions(client, productHandle, optionValues) {
    const query = `#graphql
      query GetProductByHandle($handle: String!) {
        productByHandle(handle: $handle) {
          id
          title
          handle
          variants(first: 100) {
            edges {
              node {
                id
                sku
                title
                selectedOptions {
                  name
                  value
                }
              }
            }
          }
        }
      }
    `;

    try {
      const response = await client.graphql(query, { handle: productHandle }, 'GetProductByHandle');

      if (!response.productByHandle) {
        logger.error(`No product found with handle: ${productHandle}`, 4);
        return null;
      }

      // Get all variants from the product
      const variants = response.productByHandle.variants.edges.map(edge => edge.node);

      if (variants.length === 0) {
        logger.error(`No variants found for product: ${productHandle}`, 4);
        return null;
      }

      // Create a normalized key for target option values for matching
      const targetKey = optionValues
        .sort((a, b) => a.name.localeCompare(b.name))
        .map(opt => `${opt.name}:${opt.value}`)
        .join('|');

      // Find matching variant
      const matchingVariant = variants.find(variant => {
        const variantKey = variant.selectedOptions
          .sort((a, b) => a.name.localeCompare(b.name))
          .map(opt => `${opt.name}:${opt.value}`)
          .join('|');

        return variantKey === targetKey;
      });

      if (!matchingVariant) {
        logger.error(`No variant found with options ${targetKey} for product: ${productHandle}`, 4);
        return null;
      }

      return matchingVariant;
    } catch (error) {
      logger.error(`Error finding variant by options for product ${productHandle}: ${error.message}`, 4);
      return null;
    }
  }

  /**
   * Get full details of a variant including its product and options
   * @param {Object} client - Shopify client to use
   * @param {String} variantId - The variant ID to retrieve
   * @returns {Promise<Object|null>} - The variant object with product and options, or null if not found
   */
  async getVariantWithProductInfo(client, variantId) {
    const query = `#graphql
      query GetVariantWithProduct($variantId: ID!) {
        productVariant(id: $variantId) {
          id
          sku
          title
          selectedOptions {
            name
            value
          }
          product {
            id
            title
            handle
          }
        }
      }
    `;

    try {
      const response = await client.graphql(query, { variantId }, 'GetVariantWithProduct');
      return response.productVariant;
    } catch (error) {
      logger.error(`Error fetching variant with product info for ID ${variantId}: ${error.message}`, 4);
      return null;
    }
  }
}

module.exports = ProductVariantHandler;<|MERGE_RESOLUTION|>--- conflicted
+++ resolved
@@ -521,12 +521,7 @@
         return false;
       }
     } else {
-<<<<<<< HEAD
-      logger.info(`[DRY RUN] Would create ${createInputs.length} new variants for product`, 2);
-      logger.endSection();
-=======
-      logger.endSection(`[DRY RUN] Would create ${createInputs.length} new variants for product`, 2);
->>>>>>> 55585a20
+      logger.endSection(`[DRY RUN] Would create ${createInputs.length} new variants for product`);
       return true;
   }
 }
